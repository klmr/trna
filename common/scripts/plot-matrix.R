--- conflicted
+++ resolved
@@ -1,6 +1,3 @@
-<<<<<<< HEAD
-plotCountMatrix <- function (counts, main, format = '%s', useSameScale = FALSE) {
-=======
 findMatrixScale <- function (...) {
     args <- list(...)
     scales <- do.call(rbind, map(p(range, na.rm = TRUE), args))
@@ -9,24 +6,17 @@
 }
 
 plotCountMatrix <- function (counts, main, format = '%s', commonScale = FALSE) {
->>>>>>> bc278d65
     cols <- 100
     gradient <- function (tissue)
         colorRampPalette(c('white', tissueColor[tissue]),
                          interpolate = 'spline')(cols + 1)
     colors <- map(gradient, tissues)
 
-<<<<<<< HEAD
-    range <- if (useSameScale) {
-        r <- range(counts, na.rm = TRUE)
-        setNames(rep(list(c(r, r[2] - r[1])), 2), names(counts))
-=======
     range <- if (isTRUE(commonScale)) {
         r <- range(counts, na.rm = TRUE)
         setNames(rep(list(c(r, r[2] - r[1])), 2), names(counts))
     } else if (is.numeric(commonScale)) {
         setNames(rep(list(commonScale), 2), names(counts))
->>>>>>> bc278d65
     } else {
         r <- map(p(range, na.rm = TRUE), counts)
         map(.(x = c(x, x[2] - x[1])), r)
