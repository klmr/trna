source('scripts/usage.R')

plotRnaCorrelation <- function () {
    methods <- list(gene = mrnaNormDataCond,
                    codon = codonUsageData,
                    aa = aaUsageData)
    titles <- list(gene = 'Protein­coding gene expression correlation',
                   codon = 'Codon usage correlation',
                   aa = 'Amino acid usage correlation')

    generateCorrelationPlot <- function (name, data, title) {
        on.exit(dev.off())
        pdf(file.path('plots', 'correlation',
                      sprintf('%s-usage', name), ext = 'pdf'))
        data <- map(.(tissue = cor(data[, grep(tissue, colnames(data))],
                                   method = 'spearman')), tissues)
        data <- map(p(`diag<-`, NA), data)
        data <- map(p(`colnames<-`, stages), data)
        data <- map(p(`rownames<-`, stages), data)
<<<<<<< HEAD
        plotCountMatrix(data, title, '%0.2f', useSameScale = TRUE)
=======
        plotCountMatrix(data, title, '%0.2f', commonScale = globalScale)
>>>>>>> bc278d65
    }

    #' @TODO Do not hard-code the value
    globalScale <- c(0.9, 1, 0.1)
    invisible(mapply(generateCorrelationPlot, names(methods), methods, titles))
}

writeCodonUsageData <- function()
    write.table(codonUsageData, file = 'results/codon-usage.dat')

plotSpiderWeb <- function (type, codonUsageData, aaUsageData) {
    plotRadial <- function (data, labels, main, ...) {
        layout(matrix(c(1, 2), 1, 2, byrow = TRUE), widths = c(1, 0.2))
        lwd <- c(rep(2, ncol(data) - 1), 5)
        radial.plot(data, labels = labels, main = main, line.col = tcolors,
                    lwd = lwd, show.grid.labels = 3, ...)
        plot.new()
        legend('center', legend = c(stages, 'back­\nground'), fill = tcolors,
               border = NA, bty = 'n', xpd = NA)
    }

    tcolors <- c(colors[indices(stages)], '#00000080')

    for (tissue in tissues) {
        data <- aaUsageData[, grep(tissue, colnames(aaUsageData))]
        data$Background <- aaBackgroundDist[, 1]
        # Enforce uniform oder between tRNA and mRNA plots.
        data <- data[aminoAcids$Short, ]
        rownames(data) <- aminoAcids[aminoAcids$Short == rownames(data), 'Long']
        relative <- relativeData(data)
        pdf(sprintf('plots/usage/%s%s.pdf', type, tissue),
            width = 6, height = 6, family = plotFamily)
        plotRadial(relative, rownames(data),
                   radial.lim = c(0, 0.1),
                   main = sprintf('Amino acid usage across stages in %s\n', tissue))
        dev.off()

        # Codons of Arginine
        rcodons <- rownames(subset(geneticCode, AA == 'R'))
        data <- codonUsageData[rcodons, grep(tissue, colnames(codonUsageData))]
        data$Background <- codonBackgroundDist[rcodons, 1]
        relative <- relativeData(data)
        pdf(sprintf('plots/usage/%sarginine-%s.pdf', type, tissue),
            width = 6, height = 6, family = plotFamily)
        plotRadial(relative, rownames(data), radial.lim = c(0, 0.3),
                   main = sprintf('Arginine codon usage across stages in %s\n', tissue))
        dev.off()
    }
}

plotRnaCodonDistribution <- function (codonUsageData, name, tissue) {
    on.exit(dev.off())
    pdf(sprintf('plots/usage/%s-codons-%s.pdf', name, tissue),
        width = 8, height = 3.5, family = plotFamily)

    for (aa in aminoAcids$Short) {
        codons <- rownames(subset(geneticCode, AA == aa))
        if (length(codons) == 1)
            next

        mrna <- codonUsageData[codons, grep(tissue, colnames(codonUsageData))]
        mrna <- relativeData(mrna[codons, ])

        long <- subset(aminoAcids, Short == aa)$Long

        colim <- sapply(stages, p(grep, colnames(mrna)))
        mrna <- `colnames<-`(mrna[, colim], stages)
        mrna <- mrna[, ncol(mrna) : 1]

        # We shuffle the order of the colours to avoid giving the misleading
        # impression of a gradient.
        grays <- gray.colors(length(colors) - 1)[c(3, 6, 2, 5, 1, 4, 7)]

        local({
            oldPar <- par(lty = 0, xpd = TRUE)
            on.exit(par(oldPar))
            barplot(mrna, horiz = TRUE, col = grays, axes = FALSE,
                    main = sprintf('Codon usage for %s', long),
                    xlab = 'Proportion of mRNA codon usage',
                    las = 1, names.arg = readable(colnames(mrna)))
            axis(1, 0 : 4 / 4, sprintf('%d%%', 0 : 4 * 25), cex.axis = 0.75)
            legendPos <- mrna[, ncol(mrna)]
            legendCol <- grays[legendPos != 0]
            legendPos <- cumsum(legendPos[legendPos != 0])
            legend <- names(legendPos)
            legendPos <- c(0, legendPos[-length(legendPos)])

            par(usr = c(0, 1, 0, 1))

            # Adjust label positions so they don’t overlap.
            legendWidths <- strwidth(legend)
            if (length(legend) > 1)
                for (i in 1 : (length(legend) - 1))
                    if (legendPos[i] + legendWidths[i] > legendPos[i + 1])
                        legendPos[i + 1] <- legendPos[i] + legendWidths[i]

            text(legendPos, 1, legend, pos = 4, col = legendCol,
                 cex = 0.75, offset = 0.1)
        })
    }
}

plotCodonBackground <- function () {
    tcolors <- c(gray.colors(5), colors[1])
    lwd <- c(rep(2, 5), 3)
    local({
        on.exit(dev.off())
        pdf('plots/usage/aa-background.pdf', width = 6, height = 6,
            family = plotFamily)
        data <- relativeData(overallAaBackground)[aminoAcids$Short, ]
        data <- cbind(data[, -1], data[, 1])
        radial.plot(data, labels = rownames(data), line.col = tcolors,
                    show.grid.labels = 3, lwd = lwd,
                    main = 'Amino acid usage background for all reading frames')
    })

    local({
        on.exit(dev.off())
        pdf('plots/usage/codon-background.pdf', width = 10, height = 4,
            family = plotFamily)
        data <- as.data.frame(relativeData(overallCodonBackground))
        sortedCodons <- rownames(data)[order(geneticCode[rownames(data), 1])]
        groups <- unlist(map(length, split(sortedCodons, geneticCode[sortedCodons, 1])))
        xcolors <- unlist(map(rep, sapply(c(0.5, 0.8), gray), groups))
        ylim <- c(0, max(data))
        barpos <- barplot(data[sortedCodons, 1], col = xcolors, border = NA, xaxt = 'n',
                          ylim = ylim, ylab = 'Frequency',
                          main = 'Codon usage background for all reading frames')
        axispos <- groupby(barpos, geneticCode[sortedCodons, 1], mean)[[1]]
        axis(1, at = axispos, names(groups), tick = FALSE)
        map(.(x, col = lines(barpos[, 1], x, col = col)),
            data[sortedCodons, -1], colors[indices(data[, -1])])
    })
}

plotCodonUsageForAA <- function (aa, data, name) {
    codons <- rownames(subset(geneticCode, AA == aa))
    if (length(codons) == 1)
        return()

    long <- subset(aminoAcids, Short == aa)$Long
    main <- sprintf('Simulated %s tripled codon usage in %s',
                    long, readable(name))
    plotCodonBarplot(relativeData(data[codons, ]), main)
}

plotCodonSampling <- function () {
    doPlot <- function (data, which) {
        map(.(data, name = {
            on.exit(dev.off())
            pdf(sprintf('plots/usage-sampling/codons-%s-%s.pdf', which, name))
            map(p(plotCodonUsageForAA, data, name), aminoAcids$Short)
        }), data, names(data))
    }

    map(doPlot, list(codonSampleMatrix, expressedCodonSampleMatrix),
        c('all', 'expressed')) %|% invisible
}

plotAAUsage <- function (data, name) {
    prepare <- function (data) {
        data <- groupby(data, geneticCode[rownames(data), 'AA'])
        # Enforce uniform oder between tRNA and mRNA plots.
        data <- data[aminoAcids$Short, ]
        rownames(data) <- aminoAcids[aminoAcids$Short == rownames(data), 'Long']
        relativeData(data)
    }

    n <- ncol(data[[1]])
    data <- do.call(cbind, map(prepare, data))

    radial.plot(data, labels = rownames(data),
                line.col = rep(transparent(colors, 0.2), each = n),
                lwd = 2, show.grid.labels = 3, radial.lim = c(0, 0.1),
                main = 'Amino acid usage with resampled expression')
}

plotAminoAcidSampling <- function () {
    map(.(data, name = {
        on.exit(dev.off())
        pdf(sprintf('plots/usage-sampling/amino-acids-%s.pdf', name))
        plotAAUsage(data, readable(names(data)))
    }), list(codonSampleMatrix, expressedCodonSampleMatrix),
        c('all', 'expressed')) %|% invisible
}

if (! interactive()) {
    cat('# Generating mRNA codon usage data\n')
    mrnaLoadData()
    mrnaNormalizeData()
    generateCodonUsageData()
    loadAminoAcids()
    loadCodonMap()
    generateHighCodonUsageData()
    generateLowCodonUsageData()
    generateCodonBackgroundDist()
    generateCodonBackgroundUsage()

    writeCodonUsageData()

    cat('# Generating mRNA expression & usage correlation plots\n')
    mkdir('plots/correlation')
    plotRnaCorrelation()

    cat('# Generating mRNA codon usage plots\n')
    mkdir('plots/usage')
    plotSpiderWeb('', codonUsageData, aaUsageData)

    cat('# Generate stable mRNA codon usage plots\n')
    plotSpiderWeb('stable-', stableCodonUsageData, stableAaUsageData)
    plotSpiderWeb('low-', lowCodonUsageData, lowAaUsageData)
    plotRnaCodonDistribution(stableCodonUsageData, 'stable', 'liver')
    plotRnaCodonDistribution(lowCodonUsageData, 'low', 'liver')

    cat('# Generate background mRNA codon usage plots\n')
    plotCodonBackground()

    cat('# Generate shuffled expression codon profiles\n')
    resampleCodonUsage()
    resampleExpressedCodonUsage()
    mkdir('plots/usage-sampling')
    plotCodonSampling()
    plotAminoAcidSampling()
}<|MERGE_RESOLUTION|>--- conflicted
+++ resolved
@@ -17,11 +17,7 @@
         data <- map(p(`diag<-`, NA), data)
         data <- map(p(`colnames<-`, stages), data)
         data <- map(p(`rownames<-`, stages), data)
-<<<<<<< HEAD
-        plotCountMatrix(data, title, '%0.2f', useSameScale = TRUE)
-=======
         plotCountMatrix(data, title, '%0.2f', commonScale = globalScale)
->>>>>>> bc278d65
     }
 
     #' @TODO Do not hard-code the value
